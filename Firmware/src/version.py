"""
Project version info
"""
NAME = "BatCapMeter"
<<<<<<< HEAD
VERSION = "0.14.0_rc1"
=======
VERSION = "0.14.0"
>>>>>>> 9c4fa694
<|MERGE_RESOLUTION|>--- conflicted
+++ resolved
@@ -2,8 +2,4 @@
 Project version info
 """
 NAME = "BatCapMeter"
-<<<<<<< HEAD
-VERSION = "0.14.0_rc1"
-=======
-VERSION = "0.14.0"
->>>>>>> 9c4fa694
+VERSION = "0.14.0"