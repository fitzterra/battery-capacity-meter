--- conflicted
+++ resolved
@@ -2,8 +2,4 @@
 Project version info
 """
 NAME = "BatCapMeter"
-<<<<<<< HEAD
-VERSION = "0.10.0_rc1"
-=======
-VERSION = "0.10.0"
->>>>>>> 30ac60be
+VERSION = "0.10.0"